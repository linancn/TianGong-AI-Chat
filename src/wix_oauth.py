--- conflicted
+++ resolved
@@ -141,18 +141,7 @@
                 submit = st.form_submit_button(
                     ui.wix_login_button_label, type="primary", use_container_width=True
                 )
-<<<<<<< HEAD
-
-            if submit:
-                with st.spinner(ui.wix_login_wait):
-                    wix_access_token = wix_get_access_token()
-                    st.session_state["wix_callback_url"] = wix_get_callback_url(
-                        access_token=wix_access_token, username=username, password=password
-                    )          
-                        
-=======
             st.info(ui.wix_login_wait)
->>>>>>> bd6b4fa4
             st.link_button(
                 label=ui.wix_signup_button_label,
                 url=ui.wix_signup_button_url,
